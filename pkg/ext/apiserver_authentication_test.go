--- conflicted
+++ resolved
@@ -2,10 +2,7 @@
 
 import (
 	"context"
-<<<<<<< HEAD
 	"crypto/tls"
-=======
->>>>>>> d05a48f9
 	"encoding/json"
 	"fmt"
 	"io"
@@ -69,11 +66,7 @@
 		testStore: newDefaultTestStore(),
 		userCh:    make(chan user.Info, 100),
 	}
-<<<<<<< HEAD
-	extensionAPIServer, err := setupExtensionAPIServer(t, scheme, &TestType{}, &TestTypeList{}, store, func(opts *ExtensionAPIServerOptions) {
-=======
-	extensionAPIServer, cleanup, err := setupExtensionAPIServer(t, scheme, store, func(opts *ExtensionAPIServerOptions) {
->>>>>>> d05a48f9
+	extensionAPIServer, err := setupExtensionAPIServer(t, scheme, store, func(opts *ExtensionAPIServerOptions) {
 		opts.Listener = ln
 		opts.Authorizer = authorizer.AuthorizerFunc(authzAllowAll)
 		opts.Authenticator = authenticator.RequestFunc(func(req *http.Request) (*authenticator.Response, bool, error) {
@@ -219,7 +212,7 @@
 	AddToScheme(scheme)
 
 	store := &authnTestStore{
-		testStore: &testStore{},
+		testStore: newDefaultTestStore(),
 		userCh:    make(chan user.Info, 100),
 	}
 	defaultAuth, err := NewDefaultAuthenticator(s.client)
@@ -235,7 +228,7 @@
 	ln, port, err := options.CreateListener("", ":0", net.ListenConfig{})
 	require.NoError(t, err)
 
-	_, err = setupExtensionAPIServer(t, scheme, &TestType{}, &TestTypeList{}, store, func(opts *ExtensionAPIServerOptions) {
+	_, err = setupExtensionAPIServer(t, scheme, store, func(opts *ExtensionAPIServerOptions) {
 		opts.Listener = ln
 		opts.Authenticator = defaultAuth
 		opts.Authorizer = authorizer.AuthorizerFunc(authzAllowAll)
@@ -405,10 +398,10 @@
 	require.NoError(t, err)
 
 	store := &authnTestStore{
-		testStore: &testStore{},
+		testStore: newDefaultTestStore(),
 		userCh:    make(chan user.Info, 100),
 	}
-	extensionAPIServer, err := setupExtensionAPIServer(t, scheme, &TestType{}, &TestTypeList{}, store, func(opts *ExtensionAPIServerOptions) {
+	extensionAPIServer, err := setupExtensionAPIServer(t, scheme, store, func(opts *ExtensionAPIServerOptions) {
 		opts.Listener = ln
 		opts.Authorizer = authorizer.AuthorizerFunc(authzAllowAll)
 		opts.Authenticator = auth
